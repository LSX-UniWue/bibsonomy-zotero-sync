{
  "name": "bibsonomy-zotero-connector",
  "version": "0.0.0",
  "description": "Connect Zotero to BibSonomy",
  "config": {
    "addonName": "BibSonomy Zotero Connector",
    "addonID": "zotero@bibsonomy.org",
    "addonRef": "bibsonomy",
    "addonInstance": "bibsonomy",
    "prefsPrefix": "extensions.zotero.bibsonomy",
    "releasePage": "https://github.com/tomvoelker/bibsonomy-zotero-sync/releases",
    "updateJSON": "https://raw.githubusercontent.com/tomvoelker/bibsonomy-zotero-sync/main/update.json",
    "postTag": "zotero_synced",
    "bibsonomyBaseURL": "https://www.bibsonomy.org"
  },
  "main": "src/index.ts",
  "scripts": {
    "start": "node scripts/server.mjs",
    "build": "tsc --noEmit && node scripts/build.mjs production",
    "stop": "node scripts/stop.mjs",
    "lint": "prettier --write . && eslint . --ext .ts --fix",
    "test": "echo \"Error: no test specified\" && exit 1",
    "release": "release-it --only-version --preReleaseId=beta",
    "update-deps": "npm update --save"
  },
  "repository": {
    "type": "git",
    "url": "git+https://github.com/tomvoelker/bibsonomy-zotero-sync.git"
  },
  "author": "BibSonomy Dev Team",
  "license": "AGPL-3.0-or-later",
  "bugs": {
    "url": "https://github.com/tomvoelker/bibsonomy-zotero-sync/issues"
  },
  "homepage": "https://github.com/tomvoelker/bibsonomy-zotero-sync#readme",
  "dependencies": {
    "zotero-plugin-toolkit": "^2.3.26"
  },
  "devDependencies": {
    "@types/node": "^20.10.4",
    "@typescript-eslint/eslint-plugin": "^7.2.0",
    "@typescript-eslint/parser": "^7.1.1",
    "chokidar": "^3.6.0",
    "compressing": "^1.10.0",
<<<<<<< HEAD
    "esbuild": "^0.20.1",
    "eslint": "^9.6.0",
=======
    "esbuild": "^0.22.0",
    "eslint": "^8.55.0",
>>>>>>> 95c6c594
    "eslint-config-prettier": "^9.1.0",
    "prettier": "^3.1.1",
    "release-it": "^17.0.1",
    "replace-in-file": "^8.0.1",
    "typescript": "^5.3.3",
    "zotero-types": "^2.0.3"
  },
  "eslintConfig": {
    "env": {
      "browser": true,
      "es2021": true
    },
    "root": true,
    "extends": [
      "eslint:recommended",
      "plugin:@typescript-eslint/recommended",
      "prettier"
    ],
    "overrides": [],
    "parser": "@typescript-eslint/parser",
    "parserOptions": {
      "ecmaVersion": "latest",
      "sourceType": "module"
    },
    "plugins": [
      "@typescript-eslint"
    ],
    "rules": {
      "@typescript-eslint/ban-ts-comment": [
        "warn",
        {
          "ts-expect-error": "allow-with-description",
          "ts-ignore": "allow-with-description",
          "ts-nocheck": "allow-with-description",
          "ts-check": "allow-with-description"
        }
      ],
      "@typescript-eslint/no-unused-vars": "off",
      "@typescript-eslint/no-explicit-any": [
        "off",
        {
          "ignoreRestArgs": true
        }
      ],
      "@typescript-eslint/no-non-null-assertion": "off"
    },
    "ignorePatterns": [
      "**/build/**",
      "**/logs/**",
      "**/dist/**",
      "**/node_modules/**",
      "**/scripts/**",
      "**/*.js",
      "**/*.bak"
    ]
  },
  "prettier": {
    "printWidth": 80,
    "tabWidth": 2,
    "endOfLine": "lf",
    "overrides": [
      {
        "files": [
          "*.xhtml"
        ],
        "options": {
          "htmlWhitespaceSensitivity": "css"
        }
      }
    ]
  },
  "release-it": {
    "git": {
      "tagName": "v${version}"
    },
    "npm": {
      "publish": false
    },
    "github": {
      "release": false,
      "assets": [
        "build/*.xpi"
      ]
    },
    "hooks": {
      "before:init": "npm run lint",
      "after:bump": "npm run build"
    }
  }
}<|MERGE_RESOLUTION|>--- conflicted
+++ resolved
@@ -42,13 +42,8 @@
     "@typescript-eslint/parser": "^7.1.1",
     "chokidar": "^3.6.0",
     "compressing": "^1.10.0",
-<<<<<<< HEAD
-    "esbuild": "^0.20.1",
+    "esbuild": "^0.22.0",
     "eslint": "^9.6.0",
-=======
-    "esbuild": "^0.22.0",
-    "eslint": "^8.55.0",
->>>>>>> 95c6c594
     "eslint-config-prettier": "^9.1.0",
     "prettier": "^3.1.1",
     "release-it": "^17.0.1",
